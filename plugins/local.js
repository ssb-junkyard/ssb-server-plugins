--- conflicted
+++ resolved
@@ -31,14 +31,10 @@
     local.on('data', function (buf) {
       if (buf.loopback) return
       var data = buf.toString()
-<<<<<<< HEAD
-      if(ref.parseAddress(data)) {
-=======
       var peer = ref.parseAddress(data)
       if (peer && peer.key !== sbot.id) {
         addrs[peer.key] = peer
         lastSeen[peer.key] = Date.now()
->>>>>>> 78f95a6d
         sbot.gossip.add(data, 'local')
       }
     })
