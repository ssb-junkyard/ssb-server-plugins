--- conflicted
+++ resolved
@@ -98,11 +98,7 @@
 }
 
 var schedule = exports = module.exports =
-<<<<<<< HEAD
-function (gossip, config, server) { 
-=======
 function (gossip, config, server) {
->>>>>>> 6e559c3c
 //  return
   var min = 60e3, hour = 60*60e3
 
@@ -146,26 +142,6 @@
       var ts = Date.now()
       var peers = gossip.peers()
 
-<<<<<<< HEAD
-      var connected = peers.filter(isConnect).length
-
-      connect(peers, ts, 'longterm', exports.isLongterm, {
-        quota: 3, factor: 10e3, max: 10*min, groupMin: 5e3,
-        disable: !conf('global', true)
-      })
-
-      connect(peers, ts, 'local', exports.isLocal, {
-        quota: 3, factor: 2e3, max: 10*min, groupMin: 1e3,
-        disable: !conf('local', true)
-      })
-
-      if(connected === 0)
-        connect(peers, ts, 'attempt', exports.isUnattempted, {
-          min: 0, quota: 1, factor: 0, max: 0, groupMin: 0,
-          disable: !conf('global', true)
-        })
-
-=======
       var connected = peers.filter(and(isConnect, not(isLocal), not(isFriend))).length
       var connectedFriends = peers.filter(and(isConnect, isFriend)).length
 
@@ -207,7 +183,6 @@
           disable: !conf('global', true)
         })
 
->>>>>>> 6e559c3c
       //quota, groupMin, min, factor, max
       connect(peers, ts, 'retry', exports.isInactive, {
         min: 0,
@@ -223,18 +198,10 @@
       })
 
       peers.filter(isConnect).forEach(function (e) {
-<<<<<<< HEAD
-        if((!exports.isLongterm(e) || e.state === 'connecting') && e.stateChange + 10e3 < ts) {
-          console.log('disconnect', exports.isLongterm(e), e.state, e.stateChange - ts)
-          gossip.disconnect(e)
-        }
-
-=======
         var permanent = exports.isLongterm(e) || exports.isLocal(e)
         if((!permanent || e.state === 'connecting') && e.stateChange + 10e3 < ts) {
           gossip.disconnect(e)
         }
->>>>>>> 6e559c3c
       })
 
     }, 100*Math.random())
@@ -263,8 +230,4 @@
 exports.isLocal = isLocal
 exports.isFriend = isFriend
 exports.isConnectedOrConnecting = isConnect
-<<<<<<< HEAD
-exports.select = select
-=======
-exports.select = select
->>>>>>> 6e559c3c
+exports.select = select