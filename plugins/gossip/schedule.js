--- conflicted
+++ resolved
@@ -201,11 +201,3 @@
 exports.select = select
 
 
-
-
-
-<<<<<<< HEAD
-=======
-
-
->>>>>>> 682c3a54
