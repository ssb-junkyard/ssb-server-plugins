'use strict'
var pull = require('pull-stream')
var Notify = require('pull-notify')
var mdm = require('mdmanifest')
var valid = require('../../lib/validators')
var apidoc = require('../../lib/apidocs').gossip
var u = require('../../lib/util')
var ref = require('ssb-ref')
var ping = require('pull-ping')
var stats = require('statistics')
<<<<<<< HEAD
var isArray = Array.isArray
=======
>>>>>>> 6e559c3c
var Schedule = require('./schedule')
var Init = require('./init')
var AtomicFile = require('atomic-file')
var path = require('path')
var deepEqual = require('deep-equal')

function isFunction (f) {
  return 'function' === typeof f
}

function stringify(peer) {
  return [peer.host, peer.port, peer.key].join(':')
}

/*
Peers : [{
  key: id,
  host: ip,
  port: int,
  //to be backwards compatible with patchwork...
  announcers: {length: int}
  source: 'pub'|'manual'|'local'
}]
*/


module.exports = {
  name: 'gossip',
  version: '1.0.0',
  manifest: mdm.manifest(apidoc),
  permissions: {
    anonymous: {allow: ['ping']}
  },
  init: function (server, config) {
    var notify = Notify()
    var conf = config.gossip || {}
    var home = ref.parseAddress(server.getAddress())

    var stateFile = AtomicFile(path.join(config.path, 'gossip.json'))

    //Known Peers
    var peers = []

    function getPeer(id) {
      return u.find(peers, function (e) {
        return e && e.key === id
      })
    }

    var timer_ping = 5*6e4

    var gossip = {
      wakeup: 0,
      peers: function () {
        return peers
      },
      get: function (addr) {
        addr = ref.parseAddress(addr)
        return u.find(peers, function (a) {
          return (
            addr.port === a.port
            && addr.host === a.host
            && addr.key === a.key
          )
        })
      },
      connect: valid.async(function (addr, cb) {
        addr = ref.parseAddress(addr)
        if (!addr || typeof addr != 'object')
          return cb(new Error('first param must be an address'))

        if(!addr.key) return cb(new Error('address must have ed25519 key'))
        // add peer to the table, incase it isn't already.
        gossip.add(addr, 'manual')
        var p = gossip.get(addr)
        if(!p) return cb()

        p.stateChange = Date.now()
        p.state = 'connecting'
        server.connect(p, function (err, rpc) {
          if (err) {
            p.state = undefined
            p.failure = (p.failure || 0) + 1
            p.stateChange = Date.now()
            notify({ type: 'connect-failure', peer: p })
            server.emit('log:info', ['SBOT', p.host+':'+p.port+p.key, 'connection failed', err.message || err])
            p.duration = stats(p.duration, 0)
            return (cb && cb(err))
          }
          else {
            p.state = 'connected'
            p.failure = 0
          }
          cb && cb(null, rpc)
        })

      }, 'string|object'),

      disconnect: valid.async(function (addr, cb) {
        var peer = this.get(addr)

        peer.state = 'disconnecting'
        peer.stateChange = Date.now()
        if(!peer || !peer.disconnect) cb && cb()
        else peer.disconnect(true, function (err) {
          peer.stateChange = Date.now()
        })

      }, 'string|object'),

      changes: function () {
        return notify.listen()
      },
      //add an address to the peer table.
      add: valid.sync(function (addr, source) {
        addr = ref.parseAddress(addr)
        if(!ref.isAddress(addr))
          throw new Error('not a valid address:' + JSON.stringify(addr))
        // check that this is a valid address, and not pointing at self.

        if(addr.key === home.key) return
        if(addr.host === home.host && addr.port === home.port) return

        var f = gossip.get(addr)

        if(!f) {
          // new peer
          addr.source = source
          addr.announcers = 1
          addr.duration = addr.duration || null
          peers.push(addr)
          notify({ type: 'discover', peer: addr, source: source || 'manual' })
          return addr
        } else if (source === 'friends' || source === 'local') {
          // this peer is a friend or local, override old source to prioritize gossip
          f.source = source
        }
        //don't count local over and over
        else if(f.source != 'local')
          f.announcers ++

        return f
      }, 'string|object', 'string?'),
      ping: function (opts) {
        var timeout = config.timers && config.timers.ping || 5*60e3
        //between 10 seconds and 30 minutes, default 5 min
        timeout = Math.max(10e3, Math.min(timeout, 30*60e3))
        return ping({timeout: timeout})
      },
      reconnect: function () {
        for(var id in server.peers)
          if(id !== server.id) //don't disconnect local client
            server.peers[id].forEach(function (peer) {
              peer.close(true)
            })
        return gossip.wakeup = Date.now()
      }
    }

    Schedule (gossip, config, server)
    Init (gossip, config, server)
    //get current state

    server.on('rpc:connect', function (rpc, isClient) {
      var peer = getPeer(rpc.id)
      //don't track clients that connect, but arn't considered peers.
      //maybe we should though?
      if(!peer) return
      console.log('Connected', stringify(peer))
      //means that we have created this connection, not received it.
      peer.client = !!isClient
      peer.state = 'connected'
      peer.stateChange = Date.now()
      peer.disconnect = function (err, cb) {
        if(isFunction(err)) cb = err, err = null
        rpc.close(err, cb)
      }

      if(isClient) {
        //default ping is 5 minutes...
        var pp = ping({serve: true, timeout: timer_ping}, function (_) {})
        peer.ping = {rtt: pp.rtt, skew: pp.skew}
        pull(
          pp,
          rpc.gossip.ping({timeout: timer_ping}, function (err) {
            if(err.name === 'TypeError') peer.ping.fail = true
          }),
          pp
        )
      }

      rpc.on('closed', function () {
        console.log('Disconnected', stringify(peer))
        //track whether we have successfully connected.
        //or how many failures there have been.
        var since = peer.stateChange
        peer.stateChange = Date.now()
//        if(peer.state === 'connected') //may be "disconnecting"
        peer.duration = stats(peer.duration, peer.stateChange - since)
//        console.log(peer.duration)
        peer.state = undefined
        notify({ type: 'disconnect', peer: peer })
        server.emit('log:info', ['SBOT', rpc.id, 'disconnect'])
      })

      notify({ type: 'connect', peer: peer })
    })

    var last
    stateFile.get(function (err, ary) {
      last = ary || []
      if(Array.isArray(ary))
        ary.forEach(function (v) {
          delete v.state
<<<<<<< HEAD
          var p = gossip.add(v, 'stored')
=======
          // don't add local peers (wait to rediscover)
          if(v.source !== 'local') {
            gossip.add(v, 'stored')
          }
>>>>>>> 6e559c3c
        })
    })

    var int = setInterval(function () {
      var copy = JSON.parse(JSON.stringify(peers))
      copy.forEach(function (e) {
        delete e.state
      })
      if(deepEqual(copy, last)) return
      last = copy
<<<<<<< HEAD
      console.log("WRITE GOSSIP STATE")
      stateFile.set(copy, console.log.bind(console))
=======
      stateFile.set(copy, function(err) {
        if (err) console.log(err)
      })
>>>>>>> 6e559c3c
    }, 10*1000)

    if(int.unref) int.unref()

    return gossip
  }
<<<<<<< HEAD
}





=======
}
>>>>>>> 6e559c3c
<|MERGE_RESOLUTION|>--- conflicted
+++ resolved
@@ -8,10 +8,6 @@
 var ref = require('ssb-ref')
 var ping = require('pull-ping')
 var stats = require('statistics')
-<<<<<<< HEAD
-var isArray = Array.isArray
-=======
->>>>>>> 6e559c3c
 var Schedule = require('./schedule')
 var Init = require('./init')
 var AtomicFile = require('atomic-file')
@@ -226,14 +222,10 @@
       if(Array.isArray(ary))
         ary.forEach(function (v) {
           delete v.state
-<<<<<<< HEAD
-          var p = gossip.add(v, 'stored')
-=======
           // don't add local peers (wait to rediscover)
           if(v.source !== 'local') {
             gossip.add(v, 'stored')
           }
->>>>>>> 6e559c3c
         })
     })
 
@@ -244,27 +236,13 @@
       })
       if(deepEqual(copy, last)) return
       last = copy
-<<<<<<< HEAD
-      console.log("WRITE GOSSIP STATE")
-      stateFile.set(copy, console.log.bind(console))
-=======
       stateFile.set(copy, function(err) {
         if (err) console.log(err)
       })
->>>>>>> 6e559c3c
     }, 10*1000)
 
     if(int.unref) int.unref()
 
     return gossip
   }
-<<<<<<< HEAD
-}
-
-
-
-
-
-=======
-}
->>>>>>> 6e559c3c
+}