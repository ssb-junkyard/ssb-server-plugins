'use strict'
var pull = require('pull-stream')
var Notify = require('pull-notify')
var mdm = require('mdmanifest')
var valid = require('../../lib/validators')
var apidoc = require('../../lib/apidocs').gossip
var u = require('../../lib/util')
var ref = require('ssb-ref')
var ping = require('pull-ping')
var stats = require('statistics')
var Schedule = require('./schedule')
var Init = require('./init')
var AtomicFile = require('atomic-file')
var fs = require('fs')
var path = require('path')
var deepEqual = require('deep-equal')

function isFunction (f) {
  return 'function' === typeof f
}

function stringify(peer) {
  return [peer.host, peer.port, peer.key].join(':')
}

function isObject (o) {
  return o && 'object' == typeof o
}

function toBase64 (s) {
  if(isString(s)) return s.substring(1, s.indexOf('.'))
  else s.toString('base64') //assume a buffer
}

function isString (s) {
  return 'string' == typeof s
}

function coearseAddress (address) {
  if(isObject(address)) {
    if(ref.isAddress(address.address))
      return address.address
    var protocol = 'net'
    if (address.host && address.host.endsWith(".onion"))
        protocol = 'onion'
    return [protocol, address.host, address.port].join(':') +'~'+['shs', toBase64(address.key)].join(':')
  }
  return address
}

/*
Peers : [{
  //modern:
  address: <multiserver address>,


  //legacy
  key: id,
  host: ip,
  port: int,

  //to be backwards compatible with patchwork...
  announcers: {length: int}
  //TODO: availability
  //availability: 0-1, //online probability estimate

  //where this peer was added from. TODO: remove "pub" peers.
  source: 'pub'|'manual'|'local'
}]
*/


module.exports = {
  name: 'gossip',
  version: '1.0.0',
  manifest: mdm.manifest(apidoc),
  permissions: {
    anonymous: {allow: ['ping']}
  },
  init: function (server, config) {
    var notify = Notify()
    var closed = false, closeScheduler
    var conf = config.gossip || {}

    var gossipJsonPath = path.join(config.path, 'gossip.json')
    var stateFile = AtomicFile(gossipJsonPath)
<<<<<<< HEAD
    stateFile.get(function (err, ary) {
      var peers = ary || []
      server.emit('log:info', ['ssb-server', ''+peers.length+' peers loaded from', gossipJsonPath])
    })
=======
>>>>>>> 648624dc

    var status = {}

    //Known Peers
    var peers = []

    function getPeer(id) {
      return u.find(peers, function (e) {
        return e && e.key === id
      })
    }

    function simplify (peer) {
      return {
        address: peer.address || coearseAddress(peer),
        source: peer.source,
        state: peer.state, stateChange: peer.stateChange,
        failure: peer.failure,
        client: peer.client,
        stats: {
          duration: peer.duration || undefined,
          rtt: peer.ping ? peer.ping.rtt : undefined,
          skew: peer.ping ? peer.ping.skew : undefined,
        }
      }
    }

    server.status.hook(function (fn) {
      var _status = fn()
      _status.gossip = status
      peers.forEach(function (peer) {
        if(peer.stateChange + 3e3 > Date.now() || peer.state === 'connected')
          status[peer.key] = simplify(peer)
      })
      return _status

    })

    server.close.hook(function (fn, args) {
      closed = true
      closeScheduler()
      for(var id in server.peers)
        server.peers[id].forEach(function (peer) {
          peer.close(true)
        })
      return fn.apply(this, args)
    })

    var timer_ping = 5*6e4

    function setConfig(name, value) {
      config.gossip = config.gossip || {}
      config.gossip[name] = value

      var cfgPath = path.join(config.path, 'config')
      var existingConfig = {}

      // load ~/.ssb/config
      try { existingConfig = JSON.parse(fs.readFileSync(cfgPath, 'utf-8')) }
      catch (e) {}

      // update the plugins config
      existingConfig.gossip = existingConfig.gossip || {}
      existingConfig.gossip[name] = value

      // write to disc
      fs.writeFileSync(cfgPath, JSON.stringify(existingConfig, null, 2), 'utf-8')
    }

    var gossip = {
      wakeup: 0,
      peers: function () {
        return peers
      },
      get: function (addr) {
        //addr = ref.parseAddress(addr)
        if(ref.isFeed(addr)) return getPeer(addr)
        else if(ref.isFeed(addr.key)) return getPeer(addr.key)
        else throw new Error('must provide id:'+JSON.stringify(addr))
//        return u.find(peers, function (a) {
//          return (
//            addr.port === a.port
//            && addr.host === a.host
//            && addr.key === a.key
//          )
//        })
      },
      connect: valid.async(function (addr, cb) {
        if(ref.isFeed(addr))
          addr = gossip.get(addr)
        server.emit('log:info', ['ssb-server', stringify(addr), 'CONNECTING'])
        if(!ref.isAddress(addr.address))
          addr = ref.parseAddress(addr)
        if (!addr || typeof addr != 'object')
          return cb(new Error('first param must be an address'))

        if(!addr.address)
          if(!addr.key) return cb(new Error('address must have ed25519 key'))
        // add peer to the table, incase it isn't already.
        gossip.add(addr, 'manual')
        var p = gossip.get(addr)
        if(!p) return cb()

        p.stateChange = Date.now()
        p.state = 'connecting'
        server.connect(p.address, function (err, rpc) {
          if (err) {
            p.error = err.stack
            p.state = undefined
            p.failure = (p.failure || 0) + 1
            p.stateChange = Date.now()
            notify({ type: 'connect-failure', peer: p })
            server.emit('log:info', ['ssb-server', stringify(p), 'ERR', (err.message || err)])
            p.duration = stats(p.duration, 0)
            return (cb && cb(err))
          }
          else {
            delete p.error
            p.state = 'connected'
            p.failure = 0
          }
          cb && cb(null, rpc)
        })

      }, 'string|object'),

      disconnect: valid.async(function (addr, cb) {
        var peer = gossip.get(addr)

        peer.state = 'disconnecting'
        peer.stateChange = Date.now()
        if(!peer || !peer.disconnect) cb && cb()
        else peer.disconnect(true, function (err) {
          peer.stateChange = Date.now()
          cb && cb()
        })

      }, 'string|object'),

      changes: function () {
        return notify.listen()
      },
      //add an address to the peer table.
      add: valid.sync(function (addr, source) {

        if(isObject(addr)) {
          addr.address = coearseAddress(addr)
        }
        else {
         var _addr = ref.parseAddress(addr)
          if(!_addr) throw new Error('not a valid address:'+addr)
          _addr.address = addr
          addr = _addr
        }
        if(!ref.isAddress(addr.address) /*&& !ref.isAddress(addr)*/)
          throw new Error('not a valid address:' + JSON.stringify(addr))
        // check that this is a valid address, and not pointing at self.

        if(addr.key === server.id) return

        var f = gossip.get(addr)

        if(!f) {
          // new peer
          addr.source = source
          addr.announcers = 1
          addr.duration = addr.duration || null
          peers.push(addr)
          notify({ type: 'discover', peer: addr, source: source || 'manual' })
          return addr
        } else if (source === 'friends' || source === 'local') {
          // this peer is a friend or local, override old source to prioritize gossip
          f.source = source
        }
        //don't count local over and over
        else if(f.source != 'local')
          f.announcers ++

        return f
      }, 'string|object', 'string?'),
      remove: function (addr) {
        var peer = gossip.get(addr)
        var index = peers.indexOf(peer)
        if (~index) {
          peers.splice(index, 1)
          notify({ type: 'remove', peer: peer })
        }
      },
      ping: function (opts) {
        var timeout = config.timers && config.timers.ping || 5*60e3
        //between 10 seconds and 30 minutes, default 5 min
        timeout = Math.max(10e3, Math.min(timeout, 30*60e3))
        return ping({timeout: timeout})
      },
      reconnect: function () {
        for(var id in server.peers)
          if(id !== server.id) //don't disconnect local client
            server.peers[id].forEach(function (peer) {
              peer.close(true)
            })
        return gossip.wakeup = Date.now()
      },
      enable: valid.sync(function (type) {
        type = type || 'global'
        setConfig(type, true)
        if(type === 'local' && server.local && server.local.init)
          server.local.init()
        return 'enabled gossip type ' + type
      }, 'string?'),
      disable: valid.sync(function (type) {
        type = type || 'global'
        setConfig(type, false)
        return 'disabled gossip type ' + type
      }, 'string?')
    }

    closeScheduler = Schedule (gossip, config, server)
    Init (gossip, config, server)
    //get current state

    server.on('rpc:connect', function (rpc, isClient) {

      // if we're not ready, close this connection immediately
      if (!server.ready() && rpc.id !== server.id) return rpc.close()

      var peer = getPeer(rpc.id)
      //don't track clients that connect, but arn't considered peers.
      //maybe we should though?
      if(!peer) {
        if(rpc.id !== server.id) {
          server.emit('log:info', ['ssb-server', rpc.id, 'Connected'])
          rpc.on('closed', function () {
            server.emit('log:info', ['ssb-server', rpc.id, 'Disconnected'])
          })
        }
        return
      }

      status[rpc.id] = simplify(peer)

      server.emit('log:info', ['ssb-server', stringify(peer), 'PEER JOINED'])
      //means that we have created this connection, not received it.
      peer.client = !!isClient
      peer.state = 'connected'
      peer.stateChange = Date.now()
      peer.disconnect = function (err, cb) {
        if(isFunction(err)) cb = err, err = null
        rpc.close(err, cb)
      }

      if(isClient) {
        //default ping is 5 minutes...
        var pp = ping({serve: true, timeout: timer_ping}, function (_) {})
        peer.ping = {rtt: pp.rtt, skew: pp.skew}
        pull(
          pp,
          rpc.gossip.ping({timeout: timer_ping}, function (err) {
            if(err.name === 'TypeError') peer.ping.fail = true
          }),
          pp
        )
      }

      rpc.on('closed', function () {
        delete status[rpc.id]
        server.emit('log:info', ['ssb-server', stringify(peer),
                         ['DISCONNECTED. state was', peer.state, 'for',
                         (new Date() - peer.stateChange)/1000, 'seconds'].join(' ')])
        //track whether we have successfully connected.
        //or how many failures there have been.
        var since = peer.stateChange
        peer.stateChange = Date.now()
//        if(peer.state === 'connected') //may be "disconnecting"
        peer.duration = stats(peer.duration, peer.stateChange - since)
        peer.state = undefined
        notify({ type: 'disconnect', peer: peer })
      })

      notify({ type: 'connect', peer: peer })
    })

    var last
    stateFile.get(function (err, ary) {
      last = ary || []
      if(Array.isArray(ary))
        ary.forEach(function (v) {
          delete v.state
          // don't add local peers (wait to rediscover)
          // adding peers back this way means old format gossip.json
          // will be updated to having proper address values.
          if(v.source !== 'local') {
            gossip.add(v, 'stored')
          }
        })
    })

    var int = setInterval(function () {
      var copy = peers.filter(function (e) {
        return e.source !== 'local'
      }).map(function (e) {
        var o = {}
        for(var k in e) {
          if(k !== 'state') o[k] = e[k]
        }

        //try to ensure that the peer always has host and port
        //so that the output file is understood by previous versions
        //of scuttlebutt.
        if(!o.host || !o.port) {
          var _addr = ref.parseAddress(e.address)
          o.host = _addr.host
          o.port = _addr.port
        }


        return o
      })
      if(deepEqual(copy, last)) return
      last = copy
      stateFile.set(copy, function(err) {
        if (err) console.log(err)
      })
    }, 10*1000)

    if(int.unref) int.unref()

    return gossip
  }
}

<|MERGE_RESOLUTION|>--- conflicted
+++ resolved
@@ -84,13 +84,6 @@
 
     var gossipJsonPath = path.join(config.path, 'gossip.json')
     var stateFile = AtomicFile(gossipJsonPath)
-<<<<<<< HEAD
-    stateFile.get(function (err, ary) {
-      var peers = ary || []
-      server.emit('log:info', ['ssb-server', ''+peers.length+' peers loaded from', gossipJsonPath])
-    })
-=======
->>>>>>> 648624dc
 
     var status = {}
 
