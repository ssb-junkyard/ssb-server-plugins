'use strict'

//                 ms    s    m    h    d
var MONTH_IN_MS = 1000 * 60 * 60 * 24 * 30

var Blobs = require('multiblob')
var path = require('path')
var pull = require('pull-stream')
var toPull = require('stream-to-pull-stream')
var isHash = require('ssb-keys').isHash
var multicb = require('multicb')
var Notify = require('pull-notify')

function isFunction (f) {
  return 'function' === typeof f
}

function toBase64() {
  return pull.map(function (b) { return b.toString('base64') })
}

function toBuffer() {
  return pull.map(function (s) { return Buffer.isBuffer(s) ? s : new Buffer(s, 'base64') })
}

function each (obj, iter) {
  for(var k in obj)
    iter(obj[k], k, obj)
}

function id (e) {
  return !!e
}

function first(obj, iter) {
  iter = iter || id
  for(var k in obj)
    if(iter(obj[k], k, obj))
      return obj[k]
}

function firstKey(obj, iter) {
  iter = iter || id
  for(var k in obj)
    if(iter(obj[k], k, obj))
      return k
}

function clamp (n, lo, hi) {
  return Math.min(Math.max(n, lo), hi)
}

// returns a function which...
// - only acts if not already acting
// - automatically requeues if the task is not yet done
// - `delay`: ms, amount of time to wait before calling again
// - `n`: number, amount of simultaneous calls allowed
// - `label`: string, name of the task (for logging)
// - `fun`: function(cb(done?)), calls cb(true) when done, cb(false) when needs to requeue
function oneTrack(delay, n, label, fun) {
  var doing = 0, timeout

  function job () {
    // abort if already doing too many
    if(doing >= n) return
    doing++

    // dont bother waiting anymore
    clearTimeout(timeout); timeout = null

    // run the behavior
    fun(function (done) {
      doing--
      if(done) {
        // we're done, dont requeue
        clearTimeout(timeout); timeout = null
        return
      }

      // requeue after a delay
      if(timeout) return
      var wait = ~~(delay/2 + delay*Math.random())
      console.log(label, 'waiting...', wait)
      timeout = setTimeout(job, wait)
    })

  }

  job.abort = function () {
    clearTimeout(timeout)
  }

  return job
}

module.exports = {
  name: 'blobs',
  version: '0.0.0',
  manifest: {
    get: 'source',
    has: 'async',
    add: 'sink',
    ls: 'source',
    want: 'async',
    wants: 'sync',
    changes: 'source',
  },
  permissions: {
    anonymous: {allow: ['has', 'get', 'changes']},
    local: {allow: ['has', 'get', 'changes']}
  },
  init: function (sbot) {

    var notify = Notify()
    var config = sbot.config
    var remotes = {} // connected peers (rpc objects)
    var blobs = sbot._blobs = Blobs(path.join(sbot.config.path, 'blobs'))
    var wantList = (function (){
      var wL = {
        byId: {}, // [hash] => {blob state}
        jobs: [] // ordered queue of {blob state}
      }

      // provides a random subset of the current state
      // - `filter` function
      // - `n` number (default 20) max subset length
      wL.subset = function (filter, n) {
        return wL.jobs
          .filter(filter)
          .sort(sortSubset)
          .slice(0, n || 20)
      }
      function sortSubset (a, b) {
        var apriority = clamp(a.requests - a.notfounds, -20, 20)
        var bpriority = clamp(b.requests - b.notfounds, -20, 20) 
        var randomization = (Math.random()*5 - 2.5)
        return apriority - bpriority + randomization
      }

      wL.each = function (iter) { 
        return each(wL.byId, iter)
      }

      wL.wants = function (hash) {
        return (hash in wL.byId)
      }

      // adds a blob to the want list
      wL.queue = function (hash, cb) {
        var isnew = false
        if (!wL.byId[hash]) {
          isnew = true
          sbot.emit('log:info', ['blobs', null, 'want', hash])
          wL.jobs.push(wL.byId[hash] = {
            id: hash,
            waiting: [], // cb queue
            requests: 0, // # of times want()ed
            notfounds: 0, // # of times failed to find at a peer
            state: 'waiting'
          })
        }

        if (cb)
          wL.byId[hash].waiting.push(cb)

        if (isnew) {
          // trigger a query round with the existing connections
          for (var remoteid in remotes)
            query(remoteid)
        }
      }

      // queues a callback for when a particular blob arrives
      wL.waitFor = function (hash, cb) {
        if(wL.byId[hash]) {
          wL.byId[hash].waiting.push(cb)
        }
      }

      // notifies that the blob was got and removes it from the wantlist
      wL.got = function (hash) {
        sbot.emit('blobs:got', hash)
        sbot.emit('log:info', ['blobs', null, 'got', hash])
        each(remotes, function (rpc) {
          notify(hash)
        })

        if(!wL.byId[hash]) return

        var cbs = wL.byId[hash].waiting

        // stop tracking
        delete wL.byId[hash]
        var i = +firstKey(wL.jobs, function (e) { return e.id == hash })
        wL.jobs.splice(i, 1)

        // notify queued cbs
        cbs.forEach(function (cb) {
          if (isFunction(cb))
            cb(null, true)
        })
      }

      // tracks the given peer as a location for the hash
      wL.setFoundAt = function (hash, peerid) {
        wL.byId[hash].has = wL.byId[hash].has || {}
        wL.byId[hash].has[peerid] = true
        if(wL.byId[hash].state === 'waiting')
          wL.byId[hash].state = 'ready'
      }

      wL.isFoundAt = function (hash, peerid) {
        return wL.byId[hash].has && wL.byId[hash].has[peerid]
      }

      return wL
    })()

    // monitor the feed for new links to blobs
    pull(
      sbot.ssb.externalsLinkedFromFeed({live: true}),
      pull.drain(function (data) {
        var hash = data.dest
        if(isHash(hash))
          // do we have the referenced blob yet?
          blobs.has(hash, function (_, has) {
            if(!has) { // no...
              sbot.ssb.get(data.source, function (err, msg) {
                // was this blob published in the last month?
                var dT = Math.abs(Date.now() - msg.timestamp)
                if (dT < MONTH_IN_MS)
                  wantList.queue(hash) // yes, search for it
              })
            }
          })
      })
    )

    // query worker

    sbot.on('rpc:connect', function (rpc) {
      var id = rpc.id
      remotes[id] = rpc
      //forget any blobs that they did not have
      //in previous requests. they might have them by now.
      wantList.each(function (e, k) {
        if(e.has && e.has[id] === false) delete e.has[id]
      })
      var done = rpc.task()
      query(id, done)
      rpc.once('closed', function () {
        delete remotes[id]
      })

      //when the peer gets a blob, if its one we want,
      //then request it.
      pull(
        rpc.blobs.changes({}),
        pull.drain(function (hash) {
          if (wantList.wants(hash)) {
            wantList.setFoundAt(hash, id)
            download()
          }
        }, function (err) {
          //Ignore errors.
          //these will either be from a cli client that doesn't have
          //blobs plugin, or because stream has terminated.
        })
      )
    })

    var queries = {}
    function query (remoteid, done) {
      done = done || function (){}

      var remote = remotes[remoteid]
      if (!remote)
        return done()
      if (queries[remoteid])
        return done()

      // filter bloblist down to blobs not (yet) found at the peer
      var neededBlobs = wantList.subset(function (e) {
        return e.state == 'waiting' && !wantList.isFoundAt(e.id, remoteid)
      })
      if(!neededBlobs.length)
        return done()

      // does the remote have any of them?
      queries[remoteid] = true
<<<<<<< HEAD
      var neededBlobIds = neededBlobs.map(function (e) { return e.id })
      remote.blobs.has(neededBlobIds, function (err, hasList) {
=======
      remote.blobs.has(neededBlobs, function (err, hasList) {
        if(err) console.error(err.stack)
>>>>>>> bd024f14
        delete queries[remoteid]
        if(hasList) {
          var downloadDone = multicb()
          neededBlobs.forEach(function (blob, i) {
            if (!wantList.wants(blob.id))
              return // must have been got already

            if (hasList[i]) {
              wantList.setFoundAt(blob.id, remoteid)
              wantList.waitFor(blob.id, downloadDone())
              sbot.emit('log:info', ['blobs', remoteid, 'found', blob.id])
              download()
            } else {
              blob.notfounds = clamp(blob.notfounds + 1, 0, 40) // track # of notfounds for prioritization
            }
          })
          downloadDone(done)
        }
      })
    }

    var download = oneTrack(/*config.timeout*/300, 5, 'download', function (done) {
      // get ready blobs with a connected remote
      var readyBlobs = wantList.subset(function (e) {
        return e.state == 'ready' && first(e.has, function (has, k) {
          return has && remotes[k]
        })
      })
      if(!readyBlobs.length) return done(true)

      // get the first ready blob and the id of an available remote that has it
      var f = readyBlobs.shift()
      var id = firstKey(f.has, function (_, id) { return !!remotes[id] })
      if (!id)
        return done(true)

      // download!
      f.state = 'downloading'
      sbot.emit('log:info', ['blobs', id, 'downloading', f.id])
      pull(
        remotes[id].blobs.get(f.id),
   //     toBuffer(),
        //TODO: error if the object is longer than we expected.
        blobs.add(f.id, function (err, hash) {
          if(err) {
            f.state = 'ready'
            console.error(err.stack)
          }
          else wantList.got(hash)
          done()
        })
      )
    })

    sbot.on('close', download.abort)

    return {
      get: function (hash) {
        return blobs.get(hash)
      },

      has: function (hash, cb) {
        sbot.emit('blobs:has', hash)
        blobs.has(hash, cb)
      },

      size: function (hash, cb) {
        sbot.emit('blobs:size', hash)
        blobs.size(hash, cb)
      },

      add: function (hash, cb) {
        if(isFunction(hash)) cb = hash, hash = null

        return pull(
     //     toBuffer(),
          blobs.add(function (err, hash) {
            if(err) console.error(err.stack)
            else wantList.got(hash)
            // sink cbs are not exposed over rpc
            // so this is only available when using this api locally.
            if(cb) cb(err, hash)
          })
        )
      },

      ls: function () {
        return blobs.ls()
      },
      // request to retrieve a blob,
      // calls back when that file is available.
      // - `opts.nowait`: call cb immediately if not found (dont register for callback)
      want: function (hash, opts, cb) {
        if (typeof opts == 'function') {
          cb = opts
          opts = null
        }
        var nowait = (opts && opts.nowait)
        if(!isHash(hash)) return cb(new Error('not a hash:' + hash))

        blobs.has(hash, function (_, has) {
          if (has) return cb(null, true)
          
          // update queue
          if (nowait) {
            wantList.queue(hash); cb(null, false)
          } else {
            wantList.queue(hash, cb)
          }

          // track # of requests for prioritization
          wantList.byId[hash].requests = clamp(wantList.byId[hash].requests+1, 0, 20)
        })
      },

      changes: function () {
        return notify.listen()
      },

      // get current want list
      wants: function () {
        return wantList.jobs
      }
    }
  }
}<|MERGE_RESOLUTION|>--- conflicted
+++ resolved
@@ -15,14 +15,6 @@
   return 'function' === typeof f
 }
 
-function toBase64() {
-  return pull.map(function (b) { return b.toString('base64') })
-}
-
-function toBuffer() {
-  return pull.map(function (s) { return Buffer.isBuffer(s) ? s : new Buffer(s, 'base64') })
-}
-
 function each (obj, iter) {
   for(var k in obj)
     iter(obj[k], k, obj)
@@ -48,6 +40,10 @@
 
 function clamp (n, lo, hi) {
   return Math.min(Math.max(n, lo), hi)
+}
+
+function isString (s) {
+  return 'string' === typeof s
 }
 
 // returns a function which...
@@ -288,13 +284,10 @@
 
       // does the remote have any of them?
       queries[remoteid] = true
-<<<<<<< HEAD
       var neededBlobIds = neededBlobs.map(function (e) { return e.id })
       remote.blobs.has(neededBlobIds, function (err, hasList) {
-=======
-      remote.blobs.has(neededBlobs, function (err, hasList) {
         if(err) console.error(err.stack)
->>>>>>> bd024f14
+
         delete queries[remoteid]
         if(hasList) {
           var downloadDone = multicb()
