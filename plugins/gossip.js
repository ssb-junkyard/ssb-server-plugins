'use strict'
var pull = require('pull-stream')
var Notify = require('pull-notify')
var toAddress = require('../lib/util').toAddress
var nonPrivate = require('non-private-ip')
var u = require('../lib/util')

function all(stream, cb) {
  if (cb) return pull(stream, pull.collect(cb))
  else return function (cb) {
    pull(stream, pull.collect(cb))
  }
}

function isString(s) {
  return 'string' === typeof s
}

function isFunction (f) {
  return 'function' === typeof f
}

var isArray = Array.isArray

function isObject (o) {
  return o && 'object' === typeof o
}

function rand(array) {
  return array[~~(Math.random()*array.length)]
}

function sameHost(e) {
  return function (p) {
      return p.host == e.host && p.port == e.port
    }
}

module.exports = {
  name: 'gossip',
  version: '1.0.0',
  manifest: {
    seeds: 'async',
    peers: 'sync',
    connect: 'async',
    changes: 'source'
  },
  init: function (server, config) {
    var sched
    server.on('close', function () {
      server.closed = true
      clearTimeout(sched)
    })

<<<<<<< HEAD
    var notify = Notify()
    var config = server.config
    var conf = server.config.gossip || {}
=======
    var conf = config.gossip || {}
>>>>>>> e7cca0ff
    var host = config.host || nonPrivate.private() || 'localhost'
    var port = config.port

    // Peer Table
    // ==========

    //current list of known peers.
    var peers = []
    // ordered list of peers to sync with once at startup
    var init_synclist = []
    function getPeer(id) {
      return u.find(peers.filter(Boolean), function (e) {
        return e.id === id
      })
    }

    // track connection-state in peertable
    // :TODO: need to update on rpc.on('closed') ?
    server.on('rpc:connect', function (rpc) {
      //************************************
      //TODO. DISTINGUISH CLIENT CONNECTIONS.

      //don't track cli/web client connections
      if(rpc.auth.type === 'client') return

      var peer = rpc._peer
      if(!peer) //incomming connection...
        peer = getPeer(rpc.id)
      if(peer) {
        peer.id = rpc.id
        peer.connected = true

        notify({ type: 'connect', peer: peer })
        rpc.on('closed', function () {
          notify({ type: 'disconnect', peer: peer })
        })
      }
    })

    // populate peertable with configured seeds
    var seeds = config.seeds
    seeds = (isArray(seeds)  ? seeds : [seeds])
    seeds.forEach(function (e) {
      if(!e) return
      var p = toAddress(e)
      if(p && p.key) {
        peers.push(p)
        notify({ type: 'discover', peer: p, source: 'seed' })
      }
    })

    // populate peertable with pub announcements on the feed

    //TODO! pubs posts must contain public keys.
    pull(
      server.messagesByType({type: 'pub', live: true, keys: false, onSync: onFeedSync }),
      pull.map(function (e) {
        var o = toAddress(e.content.address)
        o.announcers = [e.author] // track who has announced this pub addr
        return o
      }),
      pull.filter(function (e) {
        // filter out announcements for this node
        if(e.port == port) {
          if(e.host == host) return false
          if(e.host == '127.0.0.1' || e.host == 'localhost') return false
        }
        if(!e.key) return false
        return true
      }),
      pull.drain(function (e) {
        var f = u.find(peers, sameHost(e))
        if(!f) {
          // new pub
          peers.push(e)
          notify({ type: 'discover', peer: e, source: 'pub' })
        } else {
          // existing pub, update the announcers list
          if (!f.announcers)
            f.announcers = e.announcers
          else if (f.announcers.indexOf(e.announcers[0]) === -1)
            f.announcers.push(e.announcers[0])
        }
      })
    )
    function onFeedSync () {
      // create the initial synclist, ordered by # of announcers
      init_synclist = peers.slice()
      init_synclist.sort(function (a, b) {
        var al = (a.announcers) ? a.announcers.length : 5
        var bl = (b.announcers) ? b.announcers.length : 5
        return bl - al
      })
      init_synclist = init_synclist.slice(0, 50) // limit to top 50
      // kick off a connection
      connect()
    }

    // populate peertable with announcements on the LAN multicast
    server.on('local', function (_peer) {
      var peer = getPeer(_peer.id)
      if(!peer) {
        notify({ type: 'discover', peer: peer, source: 'local' })
        peers.push(_peer)
      } else {
        // peer host could change while in use.
        // currently, there is a DoS vector here
        // (someone could falsely advertise your id,
        // but they could not steal they need private key)
        // since this is only over local network, it's not a big vector.
        peer.host = _peer.host
        peer.port = _peer.port
      }
    })

    // RPC api
    // =======

    var gossip = {
      peers: function () {
        return peers
      },
      connect: function (addr, cb) {
        addr = u.toAddress(addr)
        if (!addr || typeof addr != 'object')
          return cb(new Error('first param must be an address'))

        if(!addr.key) return cb(new Error('address must have ed25519 key'))
        // find the peer
        var p = u.find(peers.filter(Boolean), function (e) {
          return e.host === addr.host && e.port === addr.port
        })
        if (!p) // only connect to known peers
          return cb(new Error('address not a known peer'))

        connectTo(p)
        cb()
      },
      changes: function () {
        return notify.listen()
      }
    }

    // Gossip
    // ======

    ;(function schedule() {

      if(server.closed) return
      var timeout = Math.max(config.timeout||0, 1000)
      var delay = ~~(timeout/2 + Math.random()*timeout)
      if (init_synclist)
        delay = ~~(Math.random()*1000) // dont wait long to poll, we're still in our initial sync

      sched = setTimeout(function () {
        schedule(); connect()
      }, delay)
    })()

    server.once('close', function () { clearTimeout(sched) })

    var count = 0

    function connect () {
      if(server.closed) return

      //two concurrent connections.
      if(count >= (conf.connections || 2)) return

      var p
      if (init_synclist) {
        // initial sync, take next in the ordered list
        p = init_synclist.shift()
        if (init_synclist.length === 0)
          init_synclist = null
      }
      else {
        // connect to this random peer
        // choice is weighted...
        // - decrease odds due to failures
        // - increase odds due to multiple announcements
        // - if no announcements, it came from config seed or LAN, so given a higher-than-avg weight
        var default_a = 5 // for seeds and peers (with no failures, lim will be 0.75)
        p = rand(peers.filter(function (e) {
          var a = Math.min((e.announcers) ? e.announcers.length : default_a, 10) // cap at 10
          var f = e.failure || 0
          var lim = (a+10)/((f+1)*20)
          // this function increases linearly from 0.5 to 1 with # of announcements
          // ..and decreases by inversely with # of failures
          return !e.connected && (Math.random() < lim)
        }))
      }

      if(p) {
        connectTo(p, function (err, rpc) {
          if(err) return console.error(err)
        })

      }
    }

    function connectTo (p, cb) {
      count ++
      p.time = p.time || {}
      if (!p.time.connect)
        p.time.connect = 0
      p.time.attempt = Date.now()
      p.connected = true

      server.connect(p, function (err, rpc) {
        if(err) return (cb && cb(err))

        rpc._peer = p
        p.id = rpc.id
        p.time = p.time || {}
        p.time.connect = Date.now()

        rpc.on('closed', function () {
          //track whether we have successfully connected.
          count = Math.max(count - 1, 0)
          //or how many failures there have been.
          p.connected = false
          server.emit('log:info', ['SBOT', rpc._sessid, 'disconnect'])

          var fail = !p.time || (p.time.attempt > p.time.connect)

          if(fail) p.failure = (p.failure || 0) + 1
          else     p.failure = 0

          // :TODO: delete local peers if failure > N
        })
        cb && cb(null, rpc)
      })
    }

    return gossip
  }
}<|MERGE_RESOLUTION|>--- conflicted
+++ resolved
@@ -52,13 +52,8 @@
       clearTimeout(sched)
     })
 
-<<<<<<< HEAD
     var notify = Notify()
-    var config = server.config
-    var conf = server.config.gossip || {}
-=======
     var conf = config.gossip || {}
->>>>>>> e7cca0ff
     var host = config.host || nonPrivate.private() || 'localhost'
     var port = config.port
 
