--- conflicted
+++ resolved
@@ -60,17 +60,10 @@
 }
 
 module.exports = function (server) {
-<<<<<<< HEAD
-  function schedule() {
-    setTimeout(connect, 1000 + Math.random() * 3000)
-  }
-
   server.on('close', function () {
     server.closed = true
   })
 
-=======
->>>>>>> d22b02dc
   function connect () {
     if(server.closed) return
     peers(server, function (err, ary) {
