--- conflicted
+++ resolved
@@ -147,19 +147,14 @@
     ts: Date.now(),
     public: keys.public
   }), function (err) {
-<<<<<<< HEAD
+    if(typeof data == 'object' && Object.keys(data).length === 0)
+      data = null
     if(err) {
       if(err.code === 'ECONNREFUSED')
         throw explain(err, 'Scuttlebot server is not running')
       else
         throw explain(err, 'auth failed')
     }
-=======
-
-    if(Object.keys(data).length === 0)
-      data = null
-    if(err) throw explain(err, 'auth failed')
->>>>>>> a683a29c
     if('async' === type) {
       get(rpc, cmd)(data, function (err, ret) {
         if(err) throw explain(err, 'async call failed')
