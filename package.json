{
  "name": "scuttlebot",
  "description": "A bot-server for the phoenix network",
  "version": "5.2.0",
  "homepage": "https://github.com/pfraze/scuttlebot",
  "repository": {
    "type": "git",
    "url": "git://github.com/pfraze/scuttlebot.git"
  },
  "dependencies": {
    "bash-color": "~0.0.3",
    "broadcast-stream": "~0.0.0",
    "cont": "~1.0.3",
    "explain-error": "~1.0.1",
    "graphmitter": "^1.5.0",
    "ip": "~0.3.2",
    "level-memview": "~0.0.0",
    "map-merge": "~1.1.0",
    "minimist": "~1.1.0",
    "mkdirp": "~0.5.0",
    "multiblob": "^1.5.0",
    "multicb": "^1.0.0",
    "muxrpc": "^6.1.1",
    "mynosql-query": "~1.0.0",
    "nomnom": "1.8.0",
    "non-private-ip": "~1.1.0",
    "observ": "~0.2.0",
    "observ-debounce": "^1.0.0",
    "osenv": "~0.1.0",
    "packet-stream-codec": "~1.1.0",
    "pull-abortable": "~4.0.0",
    "pull-cat": "~1.1.5",
    "pull-inactivity": "~2.1.1",
    "pull-many": "~1.0.6",
    "pull-notify": "~0.0.0",
    "pull-pushable": "~1.1.4",
    "pull-stream": "~2.26.0",
    "pull-stream-to-stream": "~1.3.0",
    "pull-stringify": "~1.2.2",
    "secret-stack": "^2.0.3",
    "secure-scuttlebutt": "^14.0.1",
    "ssb-config": "~1.0.0",
    "ssb-feed": "~2.0.0",
    "ssb-keys": "^4.0.3",
    "ssb-msgs": "~5.0.0",
    "ssb-ref": "^2.0.0",
    "stream-to-pull-stream": "~1.6.0"
  },
  "devDependencies": {
    "cat-names": "~1.0.2",
    "deep-equal": "~0.2.1",
    "dog-names": "~1.0.2",
    "level-sublevel": "~6.3.15",
    "level-test": "~1.6.6",
    "pull-paramap": "~1.1.1",
    "rimraf": "~2.2.8",
<<<<<<< HEAD
    "ssb-msg-schemas": "~3.2.0",
=======
    "ssb-msg-schemas": "~3.1.0",
    "stream-to-pull-stream": "^1.6.2",
>>>>>>> e7cca0ff
    "tape": "~4.0.0"
  },
  "bin": {
    "sbot": "./bin.js"
  },
  "scripts": {
    "test": "set -e; for t in test/*.js; do node $t; done"
  },
  "author": "Paul Frazee <pfrazee@gmail.com>",
  "license": "MIT"
}<|MERGE_RESOLUTION|>--- conflicted
+++ resolved
@@ -43,8 +43,7 @@
     "ssb-feed": "~2.0.0",
     "ssb-keys": "^4.0.3",
     "ssb-msgs": "~5.0.0",
-    "ssb-ref": "^2.0.0",
-    "stream-to-pull-stream": "~1.6.0"
+    "ssb-ref": "^2.0.0"
   },
   "devDependencies": {
     "cat-names": "~1.0.2",
@@ -54,12 +53,8 @@
     "level-test": "~1.6.6",
     "pull-paramap": "~1.1.1",
     "rimraf": "~2.2.8",
-<<<<<<< HEAD
     "ssb-msg-schemas": "~3.2.0",
-=======
-    "ssb-msg-schemas": "~3.1.0",
     "stream-to-pull-stream": "^1.6.2",
->>>>>>> e7cca0ff
     "tape": "~4.0.0"
   },
   "bin": {
