{
  "name": "scuttlebot",
  "description": "network protocol layer for secure-scuttlebutt",
  "version": "10.2.2",
  "homepage": "https://github.com/ssbc/scuttlebot",
  "repository": {
    "type": "git",
    "url": "git://github.com/ssbc/scuttlebot.git"
  },
  "dependencies": {
    "atomic-file": "0.0.1",
    "bash-color": "~0.0.3",
    "broadcast-stream": "~0.0.0",
    "cont": "~1.0.3",
    "cross-spawn": "^5.1.0",
    "deep-equal": "^1.0.1",
    "explain-error": "^1.0.3",
    "flumeview-reduce": "^1.1.0",
    "graphreduce": "^3.0.2",
    "has-network": "0.0.1",
    "ip": "^0.3.3",
    "level-memview": "~0.0.0",
    "mdmanifest": "^1.0.4",
    "minimist": "^1.1.3",
    "mkdirp": "~0.5.0",
    "multiblob": "^1.10.1",
    "multicb": "^1.0.0",
    "muxrpc": "^6.1.1",
    "muxrpc-validation": "^2.0.0",
    "muxrpcli": "^1.0.0",
    "mv": "^2.1.1",
    "non-private-ip": "~1.1.0",
    "observ-debounce": "^1.1.1",
    "on-change-network": "0.0.2",
    "on-wakeup": "^1.0.0",
    "osenv": "^0.1.3",
    "pull-abortable": "~4.1.0",
    "pull-cat": "~1.1.5",
    "pull-file": "^1.0.0",
    "pull-flatmap": "0.0.1",
    "pull-inactivity": "~2.1.1",
    "pull-level": "^2.0.2",
    "pull-many": "~1.0.6",
    "pull-next": "^1.0.0",
    "pull-notify": "0.1.1",
    "pull-paramap": "~1.2.1",
    "pull-ping": "^2.0.2",
    "pull-pushable": "^2.0.1",
    "pull-stream": "^3.0.0",
    "pull-stream-to-stream": "~1.3.0",
    "pull-stringify": "~1.2.2",
    "rimraf": "^2.4.2",
    "secret-stack": "^3.2.0",
    "secure-scuttlebutt": "^16.3.2",
    "ssb-blobs": "^1.0.1",
    "ssb-client": "^4.4.1",
    "ssb-config": "^2.0.0",
    "ssb-friends": "^2.0.1",
    "ssb-keys": "^7.0.0",
    "ssb-links": "^3.0.0",
    "ssb-msgs": "~5.2.0",
    "ssb-query": "^1.0.0",
    "ssb-ref": "^2.7.1",
    "ssb-ws": "^1.0.1",
    "statistics": "^3.0.0",
    "stream-to-pull-stream": "^1.6.10",
    "zerr": "^1.0.0"
  },
  "devDependencies": {
    "cat-names": "~1.0.2",
    "dog-names": "~1.0.2",
    "level-sublevel": "~6.3.15",
    "level-test": "^2.0.1",
    "ssb-msg-schemas": "~3.2.0",
    "tape": "~4.0.0"
  },
  "bin": {
<<<<<<< HEAD
    "sbot": "./bin.js",
    "scuttlebot": "./bin.js"
=======
    "sbot": "./bin.js"
>>>>>>> 9a67beec
  },
  "scripts": {
    "prepublishOnly": "npm ls && npm test",
    "test": "set -e; for t in test/*.js; do node $t; done"
  },
  "author": "Paul Frazee <pfrazee@gmail.com>",
  "license": "MIT"
}<|MERGE_RESOLUTION|>--- conflicted
+++ resolved
@@ -75,12 +75,8 @@
     "tape": "~4.0.0"
   },
   "bin": {
-<<<<<<< HEAD
     "sbot": "./bin.js",
     "scuttlebot": "./bin.js"
-=======
-    "sbot": "./bin.js"
->>>>>>> 9a67beec
   },
   "scripts": {
     "prepublishOnly": "npm ls && npm test",
@@ -88,4 +84,5 @@
   },
   "author": "Paul Frazee <pfrazee@gmail.com>",
   "license": "MIT"
-}+}
+
