var fs      = require('fs')
var net     = require('pull-ws-server')
var url     = require('url')
var pull    = require('pull-stream')
var path    = require('path')
var merge   = require('map-merge')
var create  = require('secure-scuttlebutt/create')
var mkdirp  = require('mkdirp')
var crypto  = require('crypto')
var ssbKeys = require('ssb-keys')
var multicb = require('multicb')

var DEFAULT_PORT = 2000

var Api      = require('./lib/api')
var manifest = require('./lib/manifest')
var peerApi  = require('./lib/rpc')
var clone    = require('./lib/util').clone

function loadSSB (config) {
  var dbPath  = path.join(config.path, 'db')
  //load/create  secure scuttlebutt.
  return create(dbPath)
}

function loadKeys (config) {
  var keyPath = path.join(config.path, 'secret')
  return ssbKeys.loadOrCreateSync(keyPath)
}

function isString (s) {
  return 'string' === typeof s
}

function isFunction (f) {
  return 'function' === typeof f
}

function find(ary, test) {
  for(var i in ary)
    if(test(ary[i], i, ary)) return ary[i]
}

// create the server with the given ssb and feed
// - `ssb`: object, the secure-scuttlebutt instance
// - `feed`: object, the ssb feed instance
// - `config.port`: number, port to serve on
// - `config.path`: string, the path to the directory which contains the keyfile and database
exports = module.exports = function (config, ssb, feed) {
  if(!config)
    throw new Error('must have config')

  if((!ssb || !feed) && !config.path)
    throw new Error('if ssb and feed are not provided, config must have path')

  if(config.path) mkdirp.sync(config.path)
  ssb = ssb || loadSSB(config)
  feed = feed || ssb.createFeed(loadKeys(config))
  var keys = feed.keys

  // server
  // ======

  // start listening
  var server = net.createServer(function (socket) {
    // setup and auth session
    var rpc = attachSession(socket, 'peer')
    server.emit('log:info', '[MAIN] RPC#'+rpc._sessid+' New incoming RPC connection') // :TODO: would be nice to log remoteAddress
  })

  if(config.port) server.listen(config.port)

  server.ssb = ssb
  server.feed = feed
  server.config = config
  server.options = ssbKeys
  server.manifest = merge({}, manifest)

  server.permissions = {
    master: {allow: null, deny: null},
    anonymous: {allow: ['createHistoryStream'], deny: null}
  }

  server.getId = function() {
    return server.feed.id
  }

  server.getAddress = function() {
    var address = server.config.hostname || server.config.host || 'localhost'
    if (server.config.port != DEFAULT_PORT)
      address += ':' + server.config.port
    return address
  }

  var api = Api(server)

  // peer connection
  // ===============

  server.connect = function (address, cb) {
<<<<<<< HEAD
    var rpc = attachSession(net.connect(address), 'client', cb)
=======
    var rpc = attachSession(net.connect(address), 'client')
    server.emit('log:info', '[MAIN] RPC#'+rpc._sessid+' Connecting to', address.host+':'+address.port)
>>>>>>> ff495029
    return rpc
  }

  // rpc session management
  // ======================
  var sessions = {}

  // sets up RPC session on a stream
  var sessCounter = 0
  function attachSession (stream, role, cb) {
    var rpc = peerApi(server.manifest, api)
                .permissions({allow: ['auth']})
    var rpcStream = rpc.createStream()
    pull(stream, rpcStream, stream)

    rpc._sessid = ++sessCounter
    rpc.task = multicb()
    server.emit('rpc:connect', rpc)
    if(role) server.emit('rpc:'+role, rpc)

    authSession(rpc, role, cb)
    return rpc
  }

  // authenticates the RPC stream
  function authSession (rpc, role, cb) {
    rpc.auth(ssbKeys.signObj(keys, {
      role: role,
      ToS: 'be excellent to each other',
      public: keys.public,
      ts: Date.now(),
    }), function (err, res) {
      if(err) server.emit('rpc:unauthorized', err), server.emit('log:warning', '[MAIN] RPC#'+rpc._sessid+' Failed to authenticate session:', err.message)
      else    server.emit('rpc:authorized', rpc, res), server.emit('log:info', '[MAIN] RPC#'+rpc._sessid+' Session authenticated')

      //when the client connects (not a peer) we will be unable
      //to authorize with it. In this case, we shouldn't close
      //the connection...
      var n = 2
      function done () {
        if(--n) return
        rpc.close()
      }

      rpc.once('done', function () {
        server.emit('log:info', '[MAIN] RPC#'+rpc._sessid+' session "done" remotely')
        done()
      })

      rpc.task(function () {
        server.emit('log:info', '[MAIN] RPC#'+rpc._sessid+' session "done" locally')
        rpc.emit('done')
        done()
      })

      if (cb) cb(err, res)
    })
  }

  // plugin management
  // =================

  server.use = function (plugin) {
    if(isFunction(plugin)) plugin(server)
    else if(isString(plugin.name)) {
      server.manifest[plugin.name] = plugin.manifest
      server.permissions = merge(
        server.permissions,
        clone(plugin.permissions, function (v) {
          return plugin.name + '.' + v
        }))

      server[plugin.name] = api[plugin.name] = plugin.init(server)
    }
    return this
  }

  // auth management
  // ===============

  var secrets = []
  server.createAccessKey = function (perms) {
    perms = perms || {}
    var key = crypto.randomBytes(32)
    var ts = Date.now()
    var sec = {
      created: ts,
      expires: ts + (perms.ttl || 60*60*1000), //1 hour
      key: key,
      id: ssbKeys.hash(key),
      perms: perms
    }
    secrets.push(sec)
    return  sec.key
  }

  server.getManifest = function () {
    return server.manifest
  }

  server.authorize = function (msg) {
    var secret = find(secrets, function (e) {
      return e.id === msg.keyId
    })
    if(!secret) return
    return ssbKeys.verifyObjHmac(secret.key, msg)
  }

  return server
}

// load keys, ssb database, and create the server
// - `config.port`: number, port to serve on
// - `config.pass`: string, password for full admin access to the rpc api
// - `config.path`: string, the path to the directory which contains the keyfile and database

exports.init =
exports.fromConfig = function (config) {
  return module.exports(config)
      .use(require('./plugins/logging'))
      .use(require('./plugins/replicate'))
      .use(require('./plugins/gossip'))
      .use(require('./plugins/local'))
      .use(require('./plugins/easy'))
      .use(require('./plugins/blobs'))
      .use(require('./plugins/invite'))
}

// createClient  to a peer as a client
// - `address.host`: string, hostname of the target
// - `address.port`: number, port of the target
exports.createClient = function (address, manf, cb) {

  manf = manf || manifest

  if(isFunction(manf))
    cb = manf, manf = manifest

  var stream = net.connect(address, cb)
  var rpc = peerApi(manf, {})
  pull(stream, rpc.createStream(), stream)
  return rpc
}

if(!module.parent) {
  //start a server
  exports.init(require('./config'))
}<|MERGE_RESOLUTION|>--- conflicted
+++ resolved
@@ -98,12 +98,8 @@
   // ===============
 
   server.connect = function (address, cb) {
-<<<<<<< HEAD
     var rpc = attachSession(net.connect(address), 'client', cb)
-=======
-    var rpc = attachSession(net.connect(address), 'client')
-    server.emit('log:info', '[MAIN] RPC#'+rpc._sessid+' Connecting to', address.host+':'+address.port)
->>>>>>> ff495029
+    server.emit('log:info', ['sbot', rpc._sessid, 'connect', address])
     return rpc
   }
 
@@ -136,8 +132,14 @@
       public: keys.public,
       ts: Date.now(),
     }), function (err, res) {
-      if(err) server.emit('rpc:unauthorized', err), server.emit('log:warning', '[MAIN] RPC#'+rpc._sessid+' Failed to authenticate session:', err.message)
-      else    server.emit('rpc:authorized', rpc, res), server.emit('log:info', '[MAIN] RPC#'+rpc._sessid+' Session authenticated')
+      if(err) {
+        server.emit('rpc:unauthorized', err)
+        server.emit('log:warning', ['sbot', rpc._sessid, 'unauthed', err])
+      }
+      else {
+        server.emit('rpc:authorized', rpc, res)
+        server.emit('log:info', ['sbot', rpc._sessid, 'authed', res])
+      }
 
       //when the client connects (not a peer) we will be unable
       //to authorize with it. In this case, we shouldn't close
@@ -145,16 +147,17 @@
       var n = 2
       function done () {
         if(--n) return
+        server.emit('log:info', ['sbot', rpc._sessid, 'done'])
         rpc.close()
       }
 
       rpc.once('done', function () {
-        server.emit('log:info', '[MAIN] RPC#'+rpc._sessid+' session "done" remotely')
+        server.emit('log:info', ['sbot', rpc._sessid, 'remote-done'])
         done()
       })
 
       rpc.task(function () {
-        server.emit('log:info', '[MAIN] RPC#'+rpc._sessid+' session "done" locally')
+        server.emit('log:info', ['sbot', rpc._sessid, 'local-done'])
         rpc.emit('done')
         done()
       })
@@ -230,6 +233,7 @@
       .use(require('./plugins/easy'))
       .use(require('./plugins/blobs'))
       .use(require('./plugins/invite'))
+      .use(require('./plugins/logging'))
 }
 
 // createClient  to a peer as a client
