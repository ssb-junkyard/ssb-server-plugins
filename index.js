var fs      = require('fs')
var net     = require('pull-ws-server')
var url     = require('url')
var pull    = require('pull-stream')
var path    = require('path')
var merge   = require('map-merge')
var create  = require('secure-scuttlebutt/create')
var mkdirp  = require('mkdirp')
var crypto  = require('crypto')
var ssbKeys = require('ssb-keys')
var multicb = require('multicb')

var DEFAULT_PORT = 2000

var Api      = require('./lib/api')
var manifest = require('./lib/manifest')
var peerApi  = require('./lib/rpc')
var clone    = require('./lib/util').clone

function loadSSB (config) {
  var dbPath  = path.join(config.path, 'db')
  //load/create  secure scuttlebutt.
  return create(dbPath)
}

function loadKeys (config) {
  var keyPath = path.join(config.path, 'secret')
  return ssbKeys.loadOrCreateSync(keyPath)
}

function isString (s) {
  return 'string' === typeof s
}

function isFunction (f) {
  return 'function' === typeof f
}

function find(ary, test) {
  for(var i in ary)
    if(test(ary[i], i, ary)) return ary[i]
}

// create the server with the given ssb and feed
// - `ssb`: object, the secure-scuttlebutt instance
// - `feed`: object, the ssb feed instance
// - `config.port`: number, port to serve on
// - `config.path`: string, the path to the directory which contains the keyfile and database
exports = module.exports = function (config, ssb, feed) {
  if(!config)
    throw new Error('must have config')

  if((!ssb || !feed) && !config.path)
    throw new Error('if ssb and feed are not provided, config must have path')

  if(config.path) mkdirp.sync(config.path)
  ssb = ssb || loadSSB(config)
  feed = feed || ssb.createFeed(loadKeys(config))
  var keys = feed.keys

  // server
  // ======

  // start listening
  var server = net.createServer(function (socket) {
    // setup and auth session
    var rpc = attachSession(socket, 'peer')
  })

  if(config.port) server.listen(config.port)

  server.ssb = ssb
  server.feed = feed
  server.config = config
  server.options = ssbKeys
  server.manifest = merge({}, manifest)

  server.permissions = {
    master: {allow: null, deny: null},
    anonymous: {allow: ['createHistoryStream'], deny: null}
  }

  server.getId = function() {
    return server.feed.id
  }

  server.getAddress = function() {
    var address = server.config.hostname || 'localhost'
    if (server.config.port != DEFAULT_PORT)
      address += ':' + server.config.port
    return address
  }

  var api = Api(server)

  // peer connection
  // ===============

  server.connect = function (address, cb) {
    var rpc = attachSession(net.connect(address), 'client')
    return rpc
  }

  // rpc session management
  // ======================
  var sessions = {}

  // sets up RPC session on a stream
  function attachSession (stream, role, cb) {
    var rpc = peerApi(server.manifest, api)
                .permissions({allow: ['auth']})
    var rpcStream = rpc.createStream()
    pull(stream, rpcStream, stream)

    rpc.task = multicb()
    server.emit('rpc:connect', rpc)
    if(role) server.emit('rpc:'+role, rpc)

    authSession(rpc, role, cb)
    return rpc
  }

  // authenticates the RPC stream
  function authSession (rpc, role, cb) {
    rpc.auth(ssbKeys.signObj(keys, {
      role: role,
      ToS: 'be excellent to each other',
      public: keys.public,
      ts: Date.now(),
    }), function (err, res) {
      if(err) server.emit('rpc:unauthorized', err)
      else    server.emit('rpc:authorized', rpc, res)

      //when the client connects (not a peer) we will be unable
      //to authorize with it. In this case, we shouldn't close
      //the connection...
      var n = 2
      function done () {
        if(--n) return
        rpc.close()
      }

      rpc.once('done', function () {
        done()
      })

      rpc.task(function () {
        rpc.emit('done')
        done()
      })

      if (cb) cb(err, res)
    })
  }

  // plugin management
  // =================

  server.use = function (plugin) {
    if(isFunction(plugin)) plugin(server)
    else if(isString(plugin.name)) {
      server.manifest[plugin.name] = plugin.manifest
      server.permissions = merge(
        server.permissions,
        clone(plugin.permissions, function (v) {
          return plugin.name + '.' + v
        }))

      server[plugin.name] = api[plugin.name] = plugin.init(server)
    }
    return this
  }

  // auth management
  // ===============

  var secrets = []
  server.createAccessKey = function (perms) {
    perms = perms || {}
    var key = crypto.randomBytes(32)
    var ts = Date.now()
    var sec = {
      created: ts,
      expires: ts + (perms.ttl || 60*60*1000), //1 hour
      key: key,
      id: ssbKeys.hash(key),
      perms: perms
    }
    secrets.push(sec)
    return  sec.key
  }

  server.getManifest = function () {
    return server.manifest
  }

  server.authorize = function (msg) {
    var secret = find(secrets, function (e) {
      return e.id === msg.keyId
    })
    if(!secret) return
    return ssbKeys.verifyObjHmac(secret.key, msg)
  }

  return server
}

// load keys, ssb database, and create the server
// - `config.port`: number, port to serve on
// - `config.pass`: string, password for full admin access to the rpc api
// - `config.path`: string, the path to the directory which contains the keyfile and database

exports.init =
exports.fromConfig = function (config) {
  return module.exports(config)
      .use(require('./plugins/replicate'))
      .use(require('./plugins/gossip'))
      .use(require('./plugins/local'))
      .use(require('./plugins/easy'))
<<<<<<< HEAD
      .use(require('./plugins/blobs'))
=======
      .use(require('./plugins/invite'))
>>>>>>> 72e50bb9
}

// createClient  to a peer as a client
// - `address.host`: string, hostname of the target
// - `address.port`: number, port of the target
exports.createClient = function (address, manf, cb) {

  manf = manf || manifest

  if(isFunction(manf))
    cb = manf, manf = manifest

  var stream = net.connect(address, cb)
  var rpc = peerApi(manf, {})
  pull(stream, rpc.createStream(), stream)
  return rpc
}

if(!module.parent) {
  //start a server
  exports.init(require('./config'))
}<|MERGE_RESOLUTION|>--- conflicted
+++ resolved
@@ -217,11 +217,8 @@
       .use(require('./plugins/gossip'))
       .use(require('./plugins/local'))
       .use(require('./plugins/easy'))
-<<<<<<< HEAD
       .use(require('./plugins/blobs'))
-=======
       .use(require('./plugins/invite'))
->>>>>>> 72e50bb9
 }
 
 // createClient  to a peer as a client
