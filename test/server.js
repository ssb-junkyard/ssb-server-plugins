--- conflicted
+++ resolved
@@ -2,15 +2,12 @@
 var cont      = require('cont')
 var deepEqual = require('deep-equal')
 var tape      = require('tape')
-<<<<<<< HEAD
 var pull      = require('pull-stream')
-=======
 var ssbKeys   = require('ssb-keys')
 
 var u = require('./util')
 
 var toAddr    = require('../lib/util').toAddress
->>>>>>> e7cca0ff
 
 // create 3 servers
 // give them all pub servers (on localhost)
@@ -43,13 +40,10 @@
     seeds: [dbA.getAddress()]
   })
 
-<<<<<<< HEAD
-=======
   var apub = cont(dbA.publish)
   var bpub = cont(dbB.publish)
   var cpub = cont(dbC.publish)
 
->>>>>>> e7cca0ff
   cont.para([
     apub(u.pub(dbA.getAddress())),
     bpub(u.pub(dbB.getAddress())),
