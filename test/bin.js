var fs = require('fs')
var test = require('tape')
var spawn = require('child_process').spawn
var exec = require('child_process').exec
var crypto = require('crypto')
var net = require('net')
var mkdirp = require('mkdirp')
var join = require('path').join
var ma = require('multiserver-address')

// travis currently does not support ipv6, becaue GCE does not.
var has_ipv6 = process.env.TRAVIS === undefined
var children = []

<<<<<<< HEAD
function ssbServer(t, argv, opts) {
  opts = opts || {}
  // we spawn a shell with job control enabled
  // that starts ssbServer on the background and then
  // reads from stdin, which is a pipe to our node process
  // When that pipe closes (because we do so when the tests ends, or
  // it happens because our process dies), ssbServer will be killed
  // by the shell automatically.
  // Because the last command in the shell is 'wait %1', the shells' exit code
  // will be ssbServer's exit code (which is >128 if it was killed)
  var sh = spawn('bash', [
    '-c', 
    'set -o monitor; echo pwd: $(pwd); node ' + join(__dirname, '../bin.js') + ' ' +
    argv.join(' ') +
    ' & read dummy; echo killing ssbServer; kill %1; wait %1' 
  ], Object.assign({
    env: Object.assign({}, process.env, {ssb_appname: 'test'}),
    stdio: ['pipe', 'inherit', 'inherit']
  }, opts))

  return function end() {
    console.log('ending ...')
  
    sh.on('exit', function(code) {
      if (code>128) {
        t.comment('ssbServer was killed as expected')
      } else {
        t.fail('ssbServer exited with code ' + code)
      }
      t.end()
    })
    // closing shell's stdin will make it kill ssbServer
    // if it is still running at this point.
    // Either way, we'll get ssbServer's original exit code
    // in the exit event above.
    sh.stdin.end()
=======
process.on('exit', function () {
  children.forEach(function (e) {
    e.kill(9)
  })
})
process.on('SIGINT', function () {
  children.forEach(function (e) {
    e.kill(9)
  })
  process.exit(1)
})

var exited = false
var count = 0
function sbot(t, argv, opts) {
  count ++
  exited = false
  opts = opts || {}

  var sh = spawn(
    process.execPath,
    [join(__dirname, '../bin.js')]
    .concat(argv),
    Object.assign({
      env: Object.assign({}, process.env, {ssb_appname: 'test'}),
    }, opts)
  )

  sh.once('exit', function (code, name) {
    exited = true
    t.equal(name,'SIGKILL')
    if(--count) return
    t.end()
  })

  sh.stdout.pipe(process.stdout)
  sh.stderr.pipe(process.stderr)

  children.push(sh)

  return function end () {
    while(children.length) children.shift().kill(9)
>>>>>>> d1cec64c
  }
}

function try_often(times, opts, work, done) {
  if (typeof opts == 'function') {
    done = work
    work = opts
    opts = {}
  }
  const delay = 2000
  setTimeout(function() { // delay first try
    console.log('try more:', times)
    work(function(err, result) {
      if (!err) return done(null, result)
      if (opts.ignore && err.message && !err.message.match(opts.ignore)) {
        console.error('Fatal error:', err)
        return done(err)
      }
      if (!times) return done(err)
      if(exited) return done(new Error('already exited'))
      console.warn('retry run', times)
      console.error('work(err):', err)
      try_often(times-1, work, done)
    })
  }, delay)
}

function connect(port, host, cb) {
  var done = false
  var socket = net.connect(port, host)
  socket.on('error', function(err) {
    if (done) return
    done = true
    cb(err)
  })
  socket.on('connect', function() {
    if (done) return
    done = true
    cb(null)
  })
}

<<<<<<< HEAD
test('run bin.js server with command line option --host and --port (IPv4)', function(t) {
  var end = ssbServer(t, [
    'server',
    '--host=127.0.0.1',
    '--port=9001',
    '--ws.port=9002',
    '--path=/tmp/ssbServer_binjstest_' + Date.now()
  ])

  try_often(10, function work(cb) {
    connect(9001, '127.0.0.1', cb)
  }, function done(err) {
    t.error(err, 'Successfully connect eventually')
    end()
  })
})

if (has_ipv6)
test('run bin.js server with command line option --host and --port (IPv6)', function(t) {
  var end = ssbServer(t, [
    'server',
    '--host=::1',
    '--port=9001',
    '--ws.port=9002',
    '--path=/tmp/ssbServer_binjstest_' + Date.now()
  ])
  try_often(10, function work(cb) {
    connect(9001, '::1', cb)
  }, function done(err) {
    t.error(err, 'Successfully connect eventually')
    end()
  })
})

test('run bin.js server with local config file (port, host) (IPv4)', function(t) {
  var dir = '/tmp/ssbServer_binjstest_' + Date.now()
  mkdirp.sync(dir)
  fs.writeFileSync(join(dir, '.testrc'), JSON.stringify({
    host: '127.0.0.1',
    port: 9001,
    ws: {
      port: 9002
    }
  }))
  var end = ssbServer(t, [
=======
function testSbot(t, opts, asConfig, port, cb) {
  var dir = '/tmp/sbot_binjstest_' + Date.now()
  if('function' === typeof port)
    cb = port, port = opts.port
  mkdirp.sync(dir)
  var args = [
>>>>>>> d1cec64c
    'server',
    '--path '+dir
  ]

  if(asConfig) {
    fs.writeFileSync(join(dir, '.testrc'), JSON.stringify(opts))
  } else {
    ;(function toArgs (prefix, opts) {
      for(var k in opts) {
        if(opts[k] && 'object' == typeof opts[k])
          toArgs(prefix+k+'.', opts[k])
        else
          args.push(prefix+k+'='+opts[k])
      }
    })('--', opts)
  }

  var end = sbot(t, args, {
    cwd: dir
  })

  try_often(10, {
    ignore: /ECONNREFUSED/
  }, function work(cb) {
    connect(port, opts.host, cb)
  }, function (err) {
    cb(err)
    end()
  })
}

<<<<<<< HEAD
if (has_ipv6)
test('run bin.js server with local config file (port, host) (IPv6)', function(t) {
  var dir = '/tmp/ssbServer_binjstest_' + Date.now()
  mkdirp.sync(dir)
  fs.writeFileSync(join(dir, '.testrc'), JSON.stringify({
    host: '::',
    port: 9001,
    ws: {
      port: 9002
    }
  }))
  var end = ssbServer(t, [
    'server',
    '--path', dir
  ], {
    cwd: dir
  })
=======
var c = 0
;['::1', '::', '127.0.0.1', 'localhost'].forEach(function (host) {
  if(!has_ipv6 && /:/.test(host)) return
>>>>>>> d1cec64c

  ;[9002, 9001].forEach(function (port) {
    ;[true, false].forEach(function (asConfig) {
      var opts = {
        host: host,
        port: 9001,
        ws: { port: 9002 }
      }
//      if(c++) return
      test('run bin.js server with ' + 
        (asConfig ? 'a config file' : 'command line options') +
        ':'+JSON.stringify(opts)+' then connect to port:'+port
      , function(t) {
        testSbot(t, opts, true, function (err) {
          t.error(err, 'Successfully connect eventually')
        })
      })
    })
  })
})

test('ssbServer should have websockets and http server by default', function(t) {
  var path = '/tmp/ssbServer_binjstest_' + Date.now()
  var caps = crypto.randomBytes(32).toString('base64')
  var end = ssbServer(t, [
    'server',
    '--host=127.0.0.1',
    '--port=9001',
    '--ws.port=9002',
    '--path', path,
    '--caps.shs', caps
  ])

  try_often(10, function work(cb) {
    exec([
      join(__dirname, '../bin.js'),
      'getAddress',
      'device',
      '--',
      '--host=127.0.0.1',
      '--port=9001',
      '--path', path,
      '--caps.shs', caps
    ].join(' '), {
      env: Object.assign({}, process.env, {ssb_appname: 'test'})
    }, function(err, stdout, sderr) {
      if (err) return cb(err)
      cb(null, JSON.parse(stdout))  // remove quotes
    })
  }, function(err, addr) {
    t.error(err, 'ssbServer getAdress succeeds eventually')
    if (err) return end()
<<<<<<< HEAD

    t.comment('result of ssbServer getAddress: ' + addr)
=======
    t.ok(addr, 'address is not null')
    t.comment('result of sbot getAddress: ' + addr)
>>>>>>> d1cec64c

    var remotes = ma.decode(addr)
    console.log('remotes', remotes, addr)
    ws_remotes = remotes.filter(function(a) {
      return a.find(function(component) {
        return component.name == 'ws'
      })
    })
    t.equal(ws_remotes.length, 1, 'has one ws remote')
    var remote = ma.encode([ws_remotes[0]])
    // this breaks if multiserver address encoding changes
    t.ok(remote.indexOf('9002') > 0, 'ws address contains expected port')

    // this is a bit annoying. we can't signal ssb-client to load the secret from .path
    // it either has to be the first argument, already loaded
    var key = require('ssb-keys').loadOrCreateSync(join(path, 'secret'))
    require('ssb-client')(key, {
      path: path,
      caps: { shs: caps }, // has to be set when setting any config
      remote: remote
    }, function(err, ssb) {
      t.error(err, 'ssb-client returns no error')
      t.ok(ssb.manifest, 'got manifest from api')
      t.ok(ssb.version, 'got version from api')
      ssb.whoami(function(err, feed) {
        t.error(err, 'ssb.whoami succeeds')
        t.equal(feed.id[0], '@', 'feed.id has @ sigil')
        end()
      })
    })
  })
})

test('sbot client should work without options', function(t) {
  var path = '/tmp/sbot_binjstest_' + Date.now()
  mkdirp.sync(path)
  fs.writeFileSync(path+'/config', 
    JSON.stringify({
      port: 43293, ws: { port: 43294 }
    })
  )
  var caps = crypto.randomBytes(32).toString('base64')
  var end = sbot(t, [
    'server',
    '--path', path,
    '--config', path+'/config',
    '--caps.shs', caps
  ])

  try_often(10, function work(cb) {
    exec([
      join(__dirname, '../bin.js'),
      'getAddress',
      'device',
      '--path', path,
      '--config', path+'/config',
      '--caps.shs', caps
    ].join(' '), {
      env: Object.assign({}, process.env, {ssb_appname: 'test'})
    }, function(err, stdout, sderr) {
      if (err) return cb(err)
      cb(null, JSON.parse(stdout))  // remove quotes
    })
  }, function(err, addr) {
    t.error(err, 'sbot getAddress succeeds eventually')
    if (err) return end()
    t.ok(addr)

    t.comment('result of sbot getAddress: ' + addr)
    end()
  })
})

<|MERGE_RESOLUTION|>--- conflicted
+++ resolved
@@ -12,44 +12,6 @@
 var has_ipv6 = process.env.TRAVIS === undefined
 var children = []
 
-<<<<<<< HEAD
-function ssbServer(t, argv, opts) {
-  opts = opts || {}
-  // we spawn a shell with job control enabled
-  // that starts ssbServer on the background and then
-  // reads from stdin, which is a pipe to our node process
-  // When that pipe closes (because we do so when the tests ends, or
-  // it happens because our process dies), ssbServer will be killed
-  // by the shell automatically.
-  // Because the last command in the shell is 'wait %1', the shells' exit code
-  // will be ssbServer's exit code (which is >128 if it was killed)
-  var sh = spawn('bash', [
-    '-c', 
-    'set -o monitor; echo pwd: $(pwd); node ' + join(__dirname, '../bin.js') + ' ' +
-    argv.join(' ') +
-    ' & read dummy; echo killing ssbServer; kill %1; wait %1' 
-  ], Object.assign({
-    env: Object.assign({}, process.env, {ssb_appname: 'test'}),
-    stdio: ['pipe', 'inherit', 'inherit']
-  }, opts))
-
-  return function end() {
-    console.log('ending ...')
-  
-    sh.on('exit', function(code) {
-      if (code>128) {
-        t.comment('ssbServer was killed as expected')
-      } else {
-        t.fail('ssbServer exited with code ' + code)
-      }
-      t.end()
-    })
-    // closing shell's stdin will make it kill ssbServer
-    // if it is still running at this point.
-    // Either way, we'll get ssbServer's original exit code
-    // in the exit event above.
-    sh.stdin.end()
-=======
 process.on('exit', function () {
   children.forEach(function (e) {
     e.kill(9)
@@ -64,7 +26,7 @@
 
 var exited = false
 var count = 0
-function sbot(t, argv, opts) {
+function ssbServer(t, argv, opts) {
   count ++
   exited = false
   opts = opts || {}
@@ -92,7 +54,6 @@
 
   return function end () {
     while(children.length) children.shift().kill(9)
->>>>>>> d1cec64c
   }
 }
 
@@ -135,60 +96,12 @@
   })
 }
 
-<<<<<<< HEAD
-test('run bin.js server with command line option --host and --port (IPv4)', function(t) {
-  var end = ssbServer(t, [
-    'server',
-    '--host=127.0.0.1',
-    '--port=9001',
-    '--ws.port=9002',
-    '--path=/tmp/ssbServer_binjstest_' + Date.now()
-  ])
-
-  try_often(10, function work(cb) {
-    connect(9001, '127.0.0.1', cb)
-  }, function done(err) {
-    t.error(err, 'Successfully connect eventually')
-    end()
-  })
-})
-
-if (has_ipv6)
-test('run bin.js server with command line option --host and --port (IPv6)', function(t) {
-  var end = ssbServer(t, [
-    'server',
-    '--host=::1',
-    '--port=9001',
-    '--ws.port=9002',
-    '--path=/tmp/ssbServer_binjstest_' + Date.now()
-  ])
-  try_often(10, function work(cb) {
-    connect(9001, '::1', cb)
-  }, function done(err) {
-    t.error(err, 'Successfully connect eventually')
-    end()
-  })
-})
-
-test('run bin.js server with local config file (port, host) (IPv4)', function(t) {
-  var dir = '/tmp/ssbServer_binjstest_' + Date.now()
-  mkdirp.sync(dir)
-  fs.writeFileSync(join(dir, '.testrc'), JSON.stringify({
-    host: '127.0.0.1',
-    port: 9001,
-    ws: {
-      port: 9002
-    }
-  }))
-  var end = ssbServer(t, [
-=======
-function testSbot(t, opts, asConfig, port, cb) {
-  var dir = '/tmp/sbot_binjstest_' + Date.now()
+function testSsbServer(t, opts, asConfig, port, cb) {
+  var dir = '/tmp/ssb-server_binjstest_' + Date.now()
   if('function' === typeof port)
     cb = port, port = opts.port
   mkdirp.sync(dir)
   var args = [
->>>>>>> d1cec64c
     'server',
     '--path '+dir
   ]
@@ -206,7 +119,7 @@
     })('--', opts)
   }
 
-  var end = sbot(t, args, {
+  var end = ssbServer(t, args, {
     cwd: dir
   })
 
@@ -220,29 +133,9 @@
   })
 }
 
-<<<<<<< HEAD
-if (has_ipv6)
-test('run bin.js server with local config file (port, host) (IPv6)', function(t) {
-  var dir = '/tmp/ssbServer_binjstest_' + Date.now()
-  mkdirp.sync(dir)
-  fs.writeFileSync(join(dir, '.testrc'), JSON.stringify({
-    host: '::',
-    port: 9001,
-    ws: {
-      port: 9002
-    }
-  }))
-  var end = ssbServer(t, [
-    'server',
-    '--path', dir
-  ], {
-    cwd: dir
-  })
-=======
 var c = 0
 ;['::1', '::', '127.0.0.1', 'localhost'].forEach(function (host) {
   if(!has_ipv6 && /:/.test(host)) return
->>>>>>> d1cec64c
 
   ;[9002, 9001].forEach(function (port) {
     ;[true, false].forEach(function (asConfig) {
@@ -256,7 +149,7 @@
         (asConfig ? 'a config file' : 'command line options') +
         ':'+JSON.stringify(opts)+' then connect to port:'+port
       , function(t) {
-        testSbot(t, opts, true, function (err) {
+        testSsbServer(t, opts, true, function (err) {
           t.error(err, 'Successfully connect eventually')
         })
       })
@@ -295,13 +188,8 @@
   }, function(err, addr) {
     t.error(err, 'ssbServer getAdress succeeds eventually')
     if (err) return end()
-<<<<<<< HEAD
-
-    t.comment('result of ssbServer getAddress: ' + addr)
-=======
     t.ok(addr, 'address is not null')
-    t.comment('result of sbot getAddress: ' + addr)
->>>>>>> d1cec64c
+    t.comment('result of ssb-server getAddress: ' + addr)
 
     var remotes = ma.decode(addr)
     console.log('remotes', remotes, addr)
@@ -335,8 +223,8 @@
   })
 })
 
-test('sbot client should work without options', function(t) {
-  var path = '/tmp/sbot_binjstest_' + Date.now()
+test('ssb-server client should work without options', function(t) {
+  var path = '/tmp/ssb-server_binjstest_' + Date.now()
   mkdirp.sync(path)
   fs.writeFileSync(path+'/config', 
     JSON.stringify({
@@ -344,7 +232,7 @@
     })
   )
   var caps = crypto.randomBytes(32).toString('base64')
-  var end = sbot(t, [
+  var end = ssbServer(t, [
     'server',
     '--path', path,
     '--config', path+'/config',
@@ -366,11 +254,11 @@
       cb(null, JSON.parse(stdout))  // remove quotes
     })
   }, function(err, addr) {
-    t.error(err, 'sbot getAddress succeeds eventually')
+    t.error(err, 'ssb-server getAddress succeeds eventually')
     if (err) return end()
     t.ok(addr)
 
-    t.comment('result of sbot getAddress: ' + addr)
+    t.comment('result of ssb-server getAddress: ' + addr)
     end()
   })
 })
